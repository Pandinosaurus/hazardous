[project]
name = "hazardous"
description = "Predictive Competing Risks and Survival Analysis."
authors = [
    { name = "Olivier Grisel", email = "olivier.grisel@ensta.org" },
    { name = "Vincent Maladière", email = "vincent.maladiere@inria.fr" }
]
readme = "README.md"
requires-python = ">=3.9"
classifiers = [
    "Programming Language :: Python :: 3",
    "License :: OSI Approved :: MIT License",
    "Operating System :: OS Independent",
]
dependencies = [
    "numpy",
    "scikit-learn",
    # TODO: implement KM and make this a soft dependency for the
    # doc and tests.
    "lifelines",
<<<<<<< HEAD
    "tqdm",
=======
    # lifelines.KaplanMeierFitter imports lifelines.datasets which has an
    # undeclared runtime dependency on setuptools.
    "setuptools",
>>>>>>> 17e39504
]
dynamic = ["version"]

[project.optional-dependencies]
dev = [
    "pre-commit",
    "nox",
]
test = [
    "pytest",
    "pytest-cov",
    "pandas",
]
oldest_deps = [
    "numpy==1.22",
    "scikit-learn==1.1.3",
    "pandas==1.5.1",
]
doc = [
    "sphinx",
    "pydata-sphinx-theme",
    "sphinx-gallery",
    "matplotlib",
    "pillow",  # to scrape images from the examples
    "numpydoc",
]

[project.urls]
"Homepage" = "https://github.com/soda-inria/hazardous"
"Bug Tracker" = "https://github.com/soda-inria/hazardous/issues"

[build-system]
build-backend = "flit_core.buildapi"
requires = ["flit_core"]

[tool.black]
line-length = 88
target_version = ['py38', 'py39', 'py310', 'py311']
preview = true
exclude = '''
/(
    \.eggs         # exclude a few common directories in the
  | \.git          # root of the project
  | \.mypy_cache
  | \.vscode
  | build
  | dist
)/
'''

[tool.ruff]
# Enable pycodestyle (`E`) and Pyflakes (`F`) codes by default.
select = ["E", "F"]
ignore = []

# Allow autofix for all enabled rules (when `--fix`) is provided.
fixable = ["A", "B", "C", "D", "E", "F", "G", "I", "N", "Q", "S", "T", "W", "ANN", "ARG", "BLE", "COM", "DJ", "DTZ", "EM", "ERA", "EXE", "FBT", "ICN", "INP", "ISC", "NPY", "PD", "PGH", "PIE", "PL", "PT", "PTH", "PYI", "RET", "RSE", "RUF", "SIM", "SLF", "TCH", "TID", "TRY", "UP", "YTT"]
unfixable = []

# Exclude a variety of commonly ignored directories.
exclude = [
    ".bzr",
    ".direnv",
    ".eggs",
    ".git",
    ".git-rewrite",
    ".hg",
    ".mypy_cache",
    ".nox",
    ".pants.d",
    ".pytype",
    ".ruff_cache",
    ".svn",
    ".tox",
    ".venv",
    "__pypackages__",
    "_build",
    "buck-out",
    "build",
    "dist",
    "node_modules",
    "venv",
    "doc",
]
per-file-ignores = {}

# Same as Black.
line-length = 88

# Allow unused variables when underscore-prefixed.
dummy-variable-rgx = "^(_+|(_+[a-zA-Z0-9_]*[a-zA-Z0-9]+?))$"

target-version = "py39"

[tool.ruff.mccabe]
max-complexity = 10<|MERGE_RESOLUTION|>--- conflicted
+++ resolved
@@ -15,16 +15,13 @@
 dependencies = [
     "numpy",
     "scikit-learn",
+    "tqdm",
     # TODO: implement KM and make this a soft dependency for the
     # doc and tests.
     "lifelines",
-<<<<<<< HEAD
-    "tqdm",
-=======
     # lifelines.KaplanMeierFitter imports lifelines.datasets which has an
     # undeclared runtime dependency on setuptools.
     "setuptools",
->>>>>>> 17e39504
 ]
 dynamic = ["version"]
 
