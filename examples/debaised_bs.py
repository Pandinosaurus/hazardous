--- conflicted
+++ resolved
@@ -138,11 +138,7 @@
 
 from hazardous.metrics._brier_score import (
     brier_score_incidence,
-<<<<<<< HEAD
-    brier_score_oracle_probas_incidence,
-=======
     brier_score_incidence_oracle,
->>>>>>> 68fabd8e
 )
 
 
@@ -162,11 +158,7 @@
     y_pred = gbi.predict_cumulative_incidence(X)
 
     time_grid = gbi.time_grid_
-<<<<<<< HEAD
-    debiased_bs_scores = brier_score_oracle_probas_incidence(
-=======
     debiased_bs_scores = brier_score_incidence_oracle(
->>>>>>> 68fabd8e
         y_train=y,
         y_test=y,
         y_pred=y_pred,
