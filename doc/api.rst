API
===

This page lists all the public functions and classes of the `hazardous`
package:

.. currentmodule:: hazardous

<<<<<<< HEAD

Estimators
----------

.. autosummary::
    :toctree: generated/
    :template: class.rst
    :nosignatures:

    GradientBoostingIncidence
    IpcwEstimator

=======
>>>>>>> 17e39504
Metrics
-------

.. autosummary::
    :toctree: generated/
    :template: function.rst
    :nosignatures:

    metrics.brier_score_survival
    metrics.brier_score_incidence
    metrics.integrated_brier_score_survival
    metrics.integrated_brier_score_incidence


Inverse Probability Censoring Weight
------------------------------------

.. autosummary::
    :toctree: generated/
    :template: class.rst
    :nosignatures:

    IPCWEstimator<|MERGE_RESOLUTION|>--- conflicted
+++ resolved
@@ -6,7 +6,6 @@
 
 .. currentmodule:: hazardous
 
-<<<<<<< HEAD
 
 Estimators
 ----------
@@ -17,10 +16,8 @@
     :nosignatures:
 
     GradientBoostingIncidence
-    IpcwEstimator
 
-=======
->>>>>>> 17e39504
+
 Metrics
 -------
 
